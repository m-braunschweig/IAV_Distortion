from VehicleMovementManagement.BehaviourController import BehaviourController
from EnvironmentManagement.EnvironmentManager import EnvironmentManager
from UserInterface import DriverUI


class Main:
    def __init__(self):
        environment_mng = EnvironmentManager()
        vehicles = environment_mng.get_vehicle_list()
        player_uuid_map = environment_mng.get_player_uuid_mapping()

        behaviour_ctrl = BehaviourController(vehicles)
        driver_ctrl = behaviour_ctrl.get_driver_controller()
        security_ctrl = behaviour_ctrl.get_security_controller()
<<<<<<< HEAD
        driver_ui = DriverUI(mapOfUuids=uuids) #TODO Variable anpassen
        driver_ui.run()
=======

>>>>>>> 9606b420
<|MERGE_RESOLUTION|>--- conflicted
+++ resolved
@@ -1,6 +1,5 @@
 from VehicleMovementManagement.BehaviourController import BehaviourController
 from EnvironmentManagement.EnvironmentManager import EnvironmentManager
-from UserInterface import DriverUI
 
 
 class Main:
@@ -12,9 +11,4 @@
         behaviour_ctrl = BehaviourController(vehicles)
         driver_ctrl = behaviour_ctrl.get_driver_controller()
         security_ctrl = behaviour_ctrl.get_security_controller()
-<<<<<<< HEAD
-        driver_ui = DriverUI(mapOfUuids=uuids) #TODO Variable anpassen
-        driver_ui.run()
-=======
 
->>>>>>> 9606b420
