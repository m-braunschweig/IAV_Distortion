# Copyright 2024 IAV GmbH
#
# This file is part of the IAV-Distortion project an interactive
# and educational showcase designed to demonstrate the need
# of automotive cybersecurity in a playful, engaging manner.
# and is released under the "Apache 2.0". Please see the LICENSE
# file that should have been included as part of this package.
#
import logging
from typing import List
from collections import deque
from flask_socketio import SocketIO

from DataModel.ModelCar import ModelCar
from DataModel.Vehicle import Vehicle
from VehicleManagement.AnkiController import AnkiController
from VehicleManagement.FleetController import FleetController
from VehicleManagement.VehicleController import VehicleController

from LocationService.TrackPieces import TrackBuilder, FullTrack
from LocationService.Track import TrackPieceType

class EnvironmentManager:

    def __init__(self, fleet_ctrl: FleetController, socketio: SocketIO):
        self.logger = logging.getLogger(__name__)
        self.logger.setLevel(logging.DEBUG)
        console_handler = logging.StreamHandler()
        self.logger.addHandler(console_handler)

        self._fleet_ctrl = fleet_ctrl
        self._socketio: SocketIO = socketio
        self._player_queue_list: deque[str] = deque()
        self._active_anki_cars: List[Vehicle] = []
        self.staff_ui = None

        # self.find_unpaired_anki_cars()


    def set_staff_ui(self, staff_ui):
        self.staff_ui = staff_ui
        return


    def connect_all_anki_cars(self) -> list[Vehicle]:
        found_anki_cars = self.find_unpaired_anki_cars()
        for vehicle_uuid in found_anki_cars:
            self.logger.info(f'Connecting to vehicle {vehicle_uuid}')
            self.add_vehicle(vehicle_uuid)
        return self.get_vehicle_list()

    def find_unpaired_anki_cars(self) -> list[str]:
        self.logger.info("Searching for unpaired Anki cars")
        found_devices = self._fleet_ctrl.scan_for_anki_cars()
        # remove already active uuids:
        new_devices = []
        connected_devices = []
        for v in self._active_anki_cars:
            connected_devices.append(v.get_vehicle_id())
        new_devices = [device for device in found_devices if device not in connected_devices]

        if new_devices:
            self.logger.info(f"Found new devices: {new_devices}")
        else:
            self.logger.info("No new devices found")

        return new_devices

    def get_vehicle_list(self) -> list[Vehicle]:
        return self._active_anki_cars

    def remove_vehicle(self, uuid_to_remove: str):
        """
        Remove both vehicle and the controlling player for a given vehicle
        """
        self.logger.info(f"Removing vehicle with UUID {uuid_to_remove}")

        found_vehicle = next((o for o in self._active_anki_cars if o.vehicle_id == uuid_to_remove), None)
        if found_vehicle is not None:
            player = found_vehicle.get_player()
            if player is not None:
                self._socketio.emit('player_removed', player)
            found_vehicle.remove_player()
            self._active_anki_cars.remove(found_vehicle)
            found_vehicle.__del__()

        self._assign_players_to_vehicles()
        self.logger.debug("Updated list of active vehicles: %s", self._active_anki_cars)

        self._update_staff_ui()
        return

    def update_queues_and_get_vehicle(self, player_id: str) -> Vehicle | None:
        self._add_player_to_queue_if_appropiate(player_id)
        self._assign_players_to_vehicles()
        self._update_staff_ui()
        for v in self._active_anki_cars:
            if v.get_player() == player_id:
                return v
        self._update_staff_ui()
        return None

    def _add_player_to_queue_if_appropiate(self, player_id: str) -> None:
        """
        Adds a player to the queue, if it's appropriate (as in the
            player isn't controlling a vehicle already and the player
            also isn't in the queue already)
        """
        for v in self._active_anki_cars:
            if v.get_player() == player_id:
                return
        for p in self._player_queue_list:
            if p == player_id:
                return
        self._player_queue_list.append(player_id)
        return

    def _assign_players_to_vehicles(self) -> None:
        """
        Assigns as many waiting players to vehicles as possible
        """
        for v in self._active_anki_cars:
            if v.is_free():
                if len(self._player_queue_list) == 0:
                    self._update_staff_ui()
                    return
                p = self._player_queue_list.popleft()
                self._socketio.emit('player_active', p)
                v.set_player(p)
        self._update_staff_ui()
        return

    def add_player(self, player_id: str) -> None:
        """
        Add a player to the waiting queue.
        """
        if player_id in self._player_queue_list:
            print(f'Player {player_id} is already in the queue!')
            return
        else:
            self._player_queue_list.append(player_id)
            print(self._player_queue_list)
        self._update_staff_ui()
        return

    def remove_player_from_waitlist(self, player_id: str) -> None:
        """
        Remove a player from the waiting queue
        """
        if player_id in self._player_queue_list:
            self._player_queue_list.remove(player_id)
        # TODO: Show other page when the user gets removed from here
        self._socketio.emit('player_removed', player_id)
        self._update_staff_ui()
        return

    def remove_player_from_vehicle(self, player: str) -> None:
        """
        removes a player from the vehicle they are controlling
        """
        self.logger.info(f"Removing player with UUID {player} from vehicle")
        for v in self._active_anki_cars:
            if v.get_player() == player:
                v.remove_player()
                self._socketio.emit('player_removed', player)
                # TODO: define how to control vehicle without player
        self._update_staff_ui()
        return

    def add_vehicle(self, uuid: str) -> None:
        self.logger.debug(f"Adding vehicle with UUID {uuid}")

<<<<<<< HEAD
            print(f'Player: {player}, UUID: {uuid}')

            anki_car_controller = AnkiController()
            temp_vehicle = ModelCar(uuid, anki_car_controller, self.get_track())
            temp_vehicle.initiate_connection(uuid)
            self.set_player_uuid_mapping(player_id=player, uuid=uuid)
=======
        anki_car_controller = AnkiController()
        temp_vehicle = ModelCar(uuid, anki_car_controller)
        temp_vehicle.initiate_connection(uuid)
        # TODO: add a check if connection was successful 
>>>>>>> 8a47bb6c

        self._active_anki_cars.append(temp_vehicle)
        self._assign_players_to_vehicles()
        self._update_staff_ui()
        return

<<<<<<< HEAD
    def get_track(self) -> FullTrack:
        track: FullTrack = TrackBuilder()\
            .append(TrackPieceType.STRAIGHT_WE)\
            .append(TrackPieceType.CURVE_WS)\
            .append(TrackPieceType.CURVE_NW)\
            .append(TrackPieceType.STRAIGHT_EW)\
            .append(TrackPieceType.CURVE_EN)\
            .append(TrackPieceType.CURVE_SE)\
            .build()

        return track

    def _update_staff_ui(self):
=======
    def _update_staff_ui(self) -> None:
>>>>>>> 8a47bb6c
        if self.staff_ui is not None:
            self.staff_ui.publish_new_data()
        else:
            print("staff_ui instance is not yet set!")
        return

    def get_controlled_cars_list(self) -> List[str]:
        """
        Returns a list of all vehicle names from vehicles that are
        controlled by a player
        """
        l = []
        for v in self._active_anki_cars:
            if v.get_player() is not None:
                l.append(v.get_vehicle_id())
        return l

    def get_free_car_list(self) -> List[str]:
        """
        Returns a list of all cars that have no player controlling them
        """
        l = []
        for v in self._active_anki_cars:
            if v.get_player() is None:
                l.append(v.get_vehicle_id())
        return l

    def get_waiting_player_list(self) -> List[str]:
        """
        Gets a list of all player that are waiting for a vehicle
        """
        tmp = []
        for p in self._player_queue_list:
            tmp.append(p)
        return tmp

    def get_car_from_player(self, player: str) -> Vehicle | None:
        """
        Get the car that's controlled by a player or None, if the
        player doesn't control any car
        """
        for v in self._active_anki_cars:
            if v.get_player() == player:
                return v
        return None

    def get_mapped_cars(self) -> List[dict]:
        tmp = []
        for v in self._active_anki_cars:
            if v.get_player() is not None:
                tmp.append({
                    'player': v.get_player(),
                    'car': v.get_vehicle_id()
                })
        return tmp<|MERGE_RESOLUTION|>--- conflicted
+++ resolved
@@ -170,26 +170,16 @@
     def add_vehicle(self, uuid: str) -> None:
         self.logger.debug(f"Adding vehicle with UUID {uuid}")
 
-<<<<<<< HEAD
-            print(f'Player: {player}, UUID: {uuid}')
-
-            anki_car_controller = AnkiController()
-            temp_vehicle = ModelCar(uuid, anki_car_controller, self.get_track())
-            temp_vehicle.initiate_connection(uuid)
-            self.set_player_uuid_mapping(player_id=player, uuid=uuid)
-=======
         anki_car_controller = AnkiController()
-        temp_vehicle = ModelCar(uuid, anki_car_controller)
+        temp_vehicle = ModelCar(uuid, anki_car_controller, self.get_track())
         temp_vehicle.initiate_connection(uuid)
         # TODO: add a check if connection was successful 
->>>>>>> 8a47bb6c
 
         self._active_anki_cars.append(temp_vehicle)
         self._assign_players_to_vehicles()
         self._update_staff_ui()
         return
 
-<<<<<<< HEAD
     def get_track(self) -> FullTrack:
         track: FullTrack = TrackBuilder()\
             .append(TrackPieceType.STRAIGHT_WE)\
@@ -202,10 +192,7 @@
 
         return track
 
-    def _update_staff_ui(self):
-=======
     def _update_staff_ui(self) -> None:
->>>>>>> 8a47bb6c
         if self.staff_ui is not None:
             self.staff_ui.publish_new_data()
         else:
