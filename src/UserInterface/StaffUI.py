--- conflicted
+++ resolved
@@ -19,12 +19,9 @@
         self.password = password
         self.admin_token = secrets.token_urlsafe(12)
         self.staffUI_blueprint: Blueprint = Blueprint(name='staffUI_bp', import_name='staffUI_bp')
-<<<<<<< HEAD
+     #   self.uuids: dict = map_of_uuids  # {'player': 'uuid'}
+     #   self.cybersecurity_mng = cybersecurity_mng
         self.uuids = environment_mng.get_player_uuid_mapping()
-=======
-        self.uuids: dict = map_of_uuids  # {'player': 'uuid'}
-        self.cybersecurity_mng = cybersecurity_mng
->>>>>>> 71369c07
         self.scenarios: List[dict] = cybersecurity_mng.get_all_hacking_scenarios()
         self.socketio: Any = socketio
         self.environment_mng = environment_mng
