--- conflicted
+++ resolved
@@ -17,21 +17,13 @@
 from flask import Flask
 from flask_socketio import SocketIO
 
-<<<<<<< HEAD
 import os
-
-class Main:
-    def __init__(self, admin_password: str):
-        fleet_ctrl = FleetController()
-        environment_mng = EnvironmentManager(fleet_ctrl)
-=======
 import asyncio
 
 
-def main():
+def main(admin_password: str):
     fleet_ctrl = FleetController()
     environment_mng = EnvironmentManager(fleet_ctrl)
->>>>>>> 2774faec
 
     vehicles = environment_mng.get_vehicle_list()
     player_uuid_map = environment_mng.get_player_uuid_mapping()
@@ -42,17 +34,11 @@
     app = Flask('IAV_Distortion', template_folder='UserInterface/templates', static_folder='UserInterface/static')
     socketio = SocketIO(app, cors_allowed_origins="*", async_mode=None)
 
-<<<<<<< HEAD
-        driver_ui = DriverUI(vehicles=vehicles, map_of_uuids=player_uuid_map, behaviour_ctrl=behaviour_ctrl, socketio=socketio)
-        driver_ui_blueprint = driver_ui.get_blueprint()
-        staff_ui = StaffUI(map_of_uuids=player_uuid_map, cybersecurity_mng=cybersecurity_mng, socketio=socketio, environment_mng=environment_mng, password=admin_password)
-        staff_ui_blueprint = staff_ui.get_blueprint()
-=======
+
     driver_ui = DriverUI(vehicles=vehicles, map_of_uuids=player_uuid_map, behaviour_ctrl=behaviour_ctrl, socketio=socketio)
     driver_ui_blueprint = driver_ui.get_blueprint()
-    staff_ui = StaffUI(map_of_uuids=player_uuid_map, cybersecurity_mng=cybersecurity_mng, socketio=socketio, environment_mng=environment_mng)
+    staff_ui = StaffUI(map_of_uuids=player_uuid_map, cybersecurity_mng=cybersecurity_mng, socketio=socketio, environment_mng=environment_mng, password=admin_password)
     staff_ui_blueprint = staff_ui.get_blueprint()
->>>>>>> 2774faec
 
     app.register_blueprint(driver_ui_blueprint, url_prefix='/driver')
     app.register_blueprint(staff_ui_blueprint, url_prefix='/staff')
@@ -60,12 +46,9 @@
 
 
 if __name__ == '__main__':
-<<<<<<< HEAD
     admin_pwd = os.environ.get('ADMIN_PASSWORD')
     if admin_pwd is None:
         print("WARNING!!! No admin password supplied via Environement variable. Using '123' as default password!")
         admin_pwd = '123'
-    iav_distortion = Main(admin_pwd)
-=======
-    iav_distortion = asyncio.run(main())
->>>>>>> 2774faec
+        
+    iav_distortion = asyncio.run(main(admin_pwd))
