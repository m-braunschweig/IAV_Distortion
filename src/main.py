# Copyright 2024 IAV GmbH
#
# This file is part of the IAV-Distortion project an interactive
# and educational showcase designed to demonstrate the need
# of automotive cybersecurity in a playful, engaging manner.
# and is released under the "Apache 2.0". Please see the LICENSE
# file that should have been included as part of this package.
#

from VehicleManagement.VehicleController import VehicleController
from VehicleManagement.FleetController import FleetController
from VehicleMovementManagement.BehaviourController import BehaviourController
from EnvironmentManagement.EnvironmentManager import EnvironmentManager
from CyberSecurityManager.CyberSecurityManager import CyberSecurityManager
from UserInterface.DriverUI import DriverUI
from UserInterface.StaffUI import StaffUI
from flask import Flask
from flask_socketio import SocketIO

import os
import asyncio


def main(admin_password: str):
    fleet_ctrl = FleetController()
    environment_mng = EnvironmentManager(fleet_ctrl)

    vehicles = environment_mng.get_vehicle_list()
    player_uuid_map = environment_mng.get_player_uuid_mapping()

    behaviour_ctrl = BehaviourController(vehicles)
    cybersecurity_mng = CyberSecurityManager(behaviour_ctrl, player_uuid_map)

    app = Flask('IAV_Distortion', template_folder='UserInterface/templates', static_folder='UserInterface/static')
    socketio = SocketIO(app, cors_allowed_origins="*", async_mode='threading')
    # Todo: using async_mode='threading' makes flask use the development server instead of the eventlet server.
    #  change to use some production server

<<<<<<< HEAD

    driver_ui = DriverUI(behaviour_ctrl=behaviour_ctrl, environment_mng = environment_mng,socketio=socketio)
    driver_ui_blueprint = driver_ui.get_blueprint()
    staff_ui = StaffUI(cybersecurity_mng=cybersecurity_mng, socketio=socketio, environment_mng=environment_mng, password=admin_password)
=======
    driver_ui = DriverUI(vehicles=vehicles, map_of_uuids=player_uuid_map, behaviour_ctrl=behaviour_ctrl,
                         socketio=socketio)
    driver_ui_blueprint = driver_ui.get_blueprint()
    staff_ui = StaffUI(map_of_uuids=player_uuid_map, cybersecurity_mng=cybersecurity_mng, socketio=socketio,
                       environment_mng=environment_mng, password=admin_password)
>>>>>>> 71369c07
    staff_ui_blueprint = staff_ui.get_blueprint()

    app.register_blueprint(driver_ui_blueprint, url_prefix='/driver')
    app.register_blueprint(staff_ui_blueprint, url_prefix='/staff')
    socketio.run(app, debug=True, host='0.0.0.0', allow_unsafe_werkzeug=True)


if __name__ == '__main__':
    # TODO: work with hashed password, passwords should not be stored in clear text
    admin_pwd = os.environ.get('ADMIN_PASSWORD')
    if admin_pwd is None:
        print("WARNING!!! No admin password supplied via Environment variable. Using '0000' as default password. "
              "Please change the password!")
        admin_pwd = '0000'
        
    iav_distortion = asyncio.run(main(admin_pwd))
<|MERGE_RESOLUTION|>--- conflicted
+++ resolved
@@ -36,18 +36,14 @@
     # Todo: using async_mode='threading' makes flask use the development server instead of the eventlet server.
     #  change to use some production server
 
-<<<<<<< HEAD
+   # driver_ui = DriverUI(vehicles=vehicles, map_of_uuids=player_uuid_map, behaviour_ctrl=behaviour_ctrl,
+   #                      socketio=socketio)
 
     driver_ui = DriverUI(behaviour_ctrl=behaviour_ctrl, environment_mng = environment_mng,socketio=socketio)
     driver_ui_blueprint = driver_ui.get_blueprint()
+   # staff_ui = StaffUI(map_of_uuids=player_uuid_map, cybersecurity_mng=cybersecurity_mng, socketio=socketio,
+    #                   environment_mng=environment_mng, password=admin_password)
     staff_ui = StaffUI(cybersecurity_mng=cybersecurity_mng, socketio=socketio, environment_mng=environment_mng, password=admin_password)
-=======
-    driver_ui = DriverUI(vehicles=vehicles, map_of_uuids=player_uuid_map, behaviour_ctrl=behaviour_ctrl,
-                         socketio=socketio)
-    driver_ui_blueprint = driver_ui.get_blueprint()
-    staff_ui = StaffUI(map_of_uuids=player_uuid_map, cybersecurity_mng=cybersecurity_mng, socketio=socketio,
-                       environment_mng=environment_mng, password=admin_password)
->>>>>>> 71369c07
     staff_ui_blueprint = staff_ui.get_blueprint()
 
     app.register_blueprint(driver_ui_blueprint, url_prefix='/driver')
